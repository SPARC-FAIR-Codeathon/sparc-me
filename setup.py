--- conflicted
+++ resolved
@@ -4,11 +4,7 @@
 
 setup(
     name="sparc_me",
-<<<<<<< HEAD
-    version="2.2.7",
-=======
     version="2.2.8",
->>>>>>> 94c0f1c2
     description='A python tool to explore, enhance, and expand SPARC datasets and their descriptions in accordance with FAIR principles.',
     author="Thiranja Prasad Babarenda Gamage, Chinchien Lin, Savindi Wijenayaka, Michael Hoffman, Linkun Gao, Haribalan Kumar",
     email="psam012@aucklanduni.ac.nz, clin864@aucklanduni.ac.nz",
